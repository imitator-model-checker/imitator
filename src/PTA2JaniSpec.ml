--- conflicted
+++ resolved
@@ -52,10 +52,7 @@
 let jani_strings = {
     arithmetic_string = Constants.default_arithmetic_string_without_whitespace;
     boolean_string = jani_boolean_strings;
-<<<<<<< HEAD
-=======
     array_string = Constants.default_array_string;
->>>>>>> e087daab
     binary_word_representation = Standard;
 }
 
