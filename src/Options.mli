--- conflicted
+++ resolved
@@ -10,11 +10,7 @@
  *
  * File contributors : Étienne André, Laure Petrucci
  * Created:       2012/05/10
-<<<<<<< HEAD
- * Last modified: 2021/10/01
-=======
  * Last modified: 2021/06/17
->>>>>>> 9a97acfd
  *
  ************************************************************)
 
@@ -59,7 +55,7 @@
 (* 		method dynamic : bool *)
 		method dynamic_clock_elimination	: bool
 		method no_global_time_in_comparison	: bool
-		
+
 		method exploration_order			: AbstractAlgorithm.exploration_order
 		method is_set_exploration_order		: bool
 		method set_exploration_order		: AbstractAlgorithm.exploration_order -> unit
