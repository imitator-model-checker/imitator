--- conflicted
+++ resolved
@@ -152,15 +152,12 @@
     unary_min_string : string;
 }
 
-<<<<<<< HEAD
-=======
 (** Data structure allowing for customizing string conversions of array delimiters symbols *)
 type customized_array_string = {
     array_literal_delimiter : string * string;
     array_access_delimiter : string * string;
 }
 
->>>>>>> e087daab
 type customized_binary_word_representation =
     | Standard
     | Int
@@ -169,10 +166,7 @@
 type customized_string = {
     arithmetic_string : customized_arithmetic_string;
     boolean_string : customized_boolean_string;
-<<<<<<< HEAD
-=======
     array_string : customized_array_string;
->>>>>>> e087daab
     binary_word_representation : customized_binary_word_representation;
 }
 
