/************************************************************
 *
 *                       IMITATOR
 *
 * Laboratoire Spécification et Vérification (ENS Cachan & CNRS, France)
 * Université Paris 13, LIPN, CNRS, France
 *
 * Module description: Parser for the input model
 *
 * File contributors : Étienne André, Jaime Arias
 * Created           : 2009/09/07
<<<<<<< HEAD
 * Last modified     : 2019/04/15
=======
 * Last modified     : 2018/09/06
 * Modified by Laure Petrucci: 2019/03/08
 * Added accepting locations
>>>>>>> 7ffa3f45
 *
 ************************************************************/


%{
open ParsingStructure;;
open Exceptions;;
open NumConst;;
open ImitatorUtilities;;


let parse_error s =
	let symbol_start = symbol_start () in
	let symbol_end = symbol_end () in
	raise (ParsingError (symbol_start, symbol_end))
;;

%}

%token <NumConst.t> INT
%token <string> FLOAT
%token <string> NAME
%token <string> STRING

%token OP_PLUS OP_MINUS OP_MUL OP_DIV
%token OP_L OP_LEQ OP_EQ OP_NEQ OP_GEQ OP_G OP_ASSIGN

%token LPAREN RPAREN LBRACE RBRACE LSQBRA RSQBRA
%token AMPERSAND APOSTROPHE COLON COMMA DOUBLEDOT PIPE SEMICOLON
%token CT_IF CT_THEN CT_ELSE CT_END /* tokens for conditions on transitions*/

/* CT_ALL CT_ANALOG CT_ASAP CT_BACKWARD CT_CLDIFF CT_D  CT_ELSE CT_EMPTY  CT_ENDHIDE CT_ENDIF CT_ENDREACH CT_ENDWHILE CT_FORWARD CT_FREE CT_FROM  CT_HIDE CT_HULL CT_INTEGRATOR CT_ITERATE CT_NON_PARAMETERS CT_OMIT CT_POST CT_PRE CT_PRINT CT_PRINTS CT_PRINTSIZE CT_REACH  CT_STOPWATCH CT_THEN CT_TO CT_TRACE CT_USING  CT_WEAKDIFF CT_WEAKEQ CT_WEAKGE CT_WEAKLE  */

%token
	CT_ACCEPTING CT_ALWAYS CT_AND CT_AUTOMATON
	CT_BAD CT_BEFORE
	CT_CARTO CT_CLOCK CT_CONSTANT
	CT_DISCRETE CT_DO
	CT_END CT_EVENTUALLY CT_EVERYTIME
	CT_FALSE
	CT_GOTO
	CT_HAPPENED CT_HAS
	CT_IF CT_IN CT_INIT CT_INITIALLY CT_INVARIANT
	CT_LOC CT_LOCATIONS
	CT_MAXIMIZE CT_MINIMIZE
	CT_NEXT CT_NOT
	CT_ONCE CT_OR
	CT_PARAMETER CT_PROJECTRESULT CT_PROPERTY
	CT_REGION
	CT_SEQUENCE CT_STOP CT_SYNC CT_SYNCLABS
	CT_THEN CT_TRUE
	CT_UNKNOWN CT_UNREACHABLE CT_URGENT
	CT_VAR
	CT_WAIT CT_WHEN CT_WHILE CT_WITHIN
	/* NOTE: just to forbid their use in the input model */
	CT_OBSERVER CT_OBSERVER_CLOCK CT_SPECIAL_RESET_CLOCK_NAME


%token EOF

%left PIPE CT_OR        /* lowest precedence */
%left AMPERSAND CT_AND  /* medium precedence */
%left DOUBLEDOT         /* high precedence */
%nonassoc CT_NOT        /* highest precedence */

%left OP_PLUS OP_MINUS  /* lowest precedence */
%left OP_MUL OP_DIV     /* highest precedence */


%start main             /* the entry point */
%type <ParsingStructure.parsing_structure> main
%%

/**********************************************/
main:
	 automata_descriptions commands EOF
	{
		let decl, automata = $1 in
		let init_definition, bad, projection_definition, optimization_definition, carto = $2 in
		decl, automata, init_definition, bad, projection_definition, optimization_definition, carto
	}
;

/***********************************************
  MAIN DEFINITIONS
***********************************************/

automata_descriptions:
	declarations automata { $1, $2 }
;

/**********************************************/

declarations:
	CT_VAR decl_var_lists { $2 }
;


/**********************************************/

/**********************************************/

decl_var_lists:
	decl_var_list COLON var_type SEMICOLON decl_var_lists { (($3, $1) :: $5) }
	| { [] }
;

/**********************************************/

decl_var_list:
	| NAME comma_opt { [($1, None)] }
	| NAME OP_EQ rational_linear_expression comma_opt { [($1, Some $3)] }

	| NAME COMMA decl_var_list { ($1, None) :: $3 }
	| NAME OP_EQ rational_linear_expression COMMA decl_var_list { ($1, Some $3) :: $5 }
;

/**********************************************/

var_type:
	| CT_CLOCK { Var_type_clock }
	| CT_CONSTANT { Var_type_constant }
	| CT_DISCRETE { Var_type_discrete }
	| CT_PARAMETER { Var_type_parameter }
;

/**********************************************/

automata:
	automaton automata { $1 :: $2 }
	| { [] }
;

/**********************************************/

automaton:
	CT_AUTOMATON NAME prolog locations CT_END
	{
		($2, $3, $4)
	}
;

/**********************************************/

prolog:
	| initialization sync_labels { $2 }
	| sync_labels initialization { $1 }
	| sync_labels { $1 } /* Initialization is NOT taken into account, and is only allowed for backward-compatibility with HyTech */
	| initialization { [] }
	| { [] }
;

/**********************************************/

/* WARNING: deprecated syntax */
initialization:
	| CT_INITIALLY NAME state_initialization SEMICOLON {
		(* Print a warning because this syntax is deprecated and not taken into account! *)
		print_warning ("The syntax 'initially " ^ $2 ^ "' is deprecated and is NOT taken into account. Initial locations must be defined in the initial state definition.");
		()
	}
;

/**********************************************/

state_initialization:
	AMPERSAND convex_predicate {}
	| {}
;

/**********************************************/

sync_labels:
	CT_SYNCLABS COLON name_list SEMICOLON { $3 }
;

/**********************************************/

name_list:
	name_nonempty_list { $1 }
	| { [] }
;

/**********************************************/

name_nonempty_list:
	NAME COMMA name_nonempty_list { $1 :: $3}
	| NAME comma_opt { [$1] }
;

/**********************************************/

locations:
	location locations { $1 :: $2}
	| { [] }
;

/**********************************************/

while_or_invariant_or_nothing:
	/* From 2018/02/22, "while" can be replaced with invariant */
	| CT_WHILE {}
	| CT_INVARIANT {}
	| {}
;

location:
	| loc_urgency_accepting_type location_name_and_costs COLON while_or_invariant_or_nothing convex_predicate stopwatches wait_opt transitions {
		let name, cost = $2 in
		{
			(* Name *)
			name = name;
			(* Urgent or not? ; Accepting or not? *)
			loc_type = $1;
			(* Cost *)
			cost = cost;
			(* Invariant *)
			invariant = $5;
			(* List of stopped clocks *)
			stopped = $6;
			(* Transitions starting from this location *)
			transitions = $8;
		}
	}
;

loc_urgency_accepting_type:
	| CT_LOC { Parsed_location_nonurgent_nonaccepting }
	| CT_URGENT CT_LOC { Parsed_location_urgent_nonaccepting }
	| CT_ACCEPTING CT_LOC { Parsed_location_nonurgent_accepting }
	| CT_URGENT CT_ACCEPTING CT_LOC { Parsed_location_urgent_accepting }
;

location_name_and_costs:
	| NAME { $1, None }
	| NAME LSQBRA linear_expression RSQBRA { $1, Some $3 }
;

wait_opt:
	| CT_WAIT { }
	| CT_WAIT LBRACE RBRACE { }
	| LBRACE RBRACE { }
	| { }
;

/**********************************************/

stopwatches:
	| CT_STOP LBRACE name_list RBRACE { $3 }
	| { [] }
;

/**********************************************/

transitions:
	transition transitions { $1 :: $2 }
	| { [] }
;

/**********************************************/

transition:
	CT_WHEN convex_predicate update_synchronization CT_GOTO NAME SEMICOLON
	{
		let update_list, sync = $3 in
			$2, update_list, sync, $5
	}
;

/**********************************************/

/* A l'origine de 3 conflits ("2 shift/reduce conflicts, 1 reduce/reduce conflict.") donc petit changement */
update_synchronization:
	| { [], NoSync }
	| updates { $1, NoSync }
	| syn_label { [], (Sync $1) }
	| updates syn_label { $1, (Sync $2) }
	| syn_label updates { $2, (Sync $1) }
;

/**********************************************/

updates:
	CT_DO LBRACE update_list RBRACE { $3 }
;

/**********************************************/

update_list:
	update_nonempty_list { $1 }
	| { [] }
;

/**********************************************/

update_nonempty_list:
	update COMMA update_list { Normal $1 :: $3}
	| update { [Normal $1] }
	| condition_update COMMA update_list { Condition $1 :: $3}
	| condition_update { [Condition $1] }

/**********************************************/

/** Normal updates */
update:
	| NAME APOSTROPHE OP_EQ arithmetic_expression { ($1, $4) }
	/** NOTE: from 2018/02/22: assign becomes recommended */
	| NAME APOSTROPHE OP_ASSIGN arithmetic_expression { ($1, $4) }
	/** NOTE: from 2018/02/22: apostrophe becomes optional */
	| NAME OP_EQ arithmetic_expression { ($1, $3) }
	/** NOTE: from 2018/02/22: assign becomes recommended */
	| NAME OP_ASSIGN arithmetic_expression { ($1, $3) }
;

/** List containing only normal updates.
		NOTE: it is used to avoid nested conditional updates */
normal_update_list:
	update COMMA normal_update_list { $1 :: $3}
	| update { [$1]}
	| { [] }

/** Condition updates **/
condition_update:
	| CT_IF LPAREN boolean_expression RPAREN CT_THEN normal_update_list CT_END { ($3, $6, []) }
	| CT_IF LPAREN boolean_expression RPAREN CT_THEN normal_update_list CT_ELSE normal_update_list CT_END { ($3, $6,  $8) }
;

/**********************************************/

syn_label:
	CT_SYNC NAME { $2 }
;

/**********************************************/
/** ARITHMETIC EXPRESSIONS */
/***********************************************/

arithmetic_expression:
	| arithmetic_term { Parsed_UAE_term $1 }
	| arithmetic_expression OP_PLUS arithmetic_term { Parsed_UAE_plus ($1, $3) }
	| arithmetic_expression OP_MINUS arithmetic_term { Parsed_UAE_minus ($1, $3) }
;

/* Term over variables and rationals (includes recursion with arithmetic_expression) */
arithmetic_term:
	| arithmetic_factor { Parsed_UT_factor $1 }
	/* Shortcut for syntax rational NAME without the multiplication operator */
	| rational NAME { Parsed_UT_mul (Parsed_UT_factor (Parsed_UF_constant $1), Parsed_UF_variable $2) }
	| arithmetic_term OP_MUL arithmetic_factor { Parsed_UT_mul ($1, $3) }
	| arithmetic_term OP_DIV arithmetic_factor { Parsed_UT_div ($1, $3) }
	| OP_MINUS arithmetic_term { Parsed_UT_mul($2, Parsed_UF_constant NumConst.minus_one) }
;

arithmetic_factor:
	| rational { Parsed_UF_constant $1 }
	| NAME { Parsed_UF_variable $1 }
	| LPAREN arithmetic_expression RPAREN { Parsed_UF_expression $2 }
;


/**********************************************/
/** RATIONALS, LINEAR TERMS, LINEAR CONSTRAINTS AND CONVEX PREDICATES */
/***********************************************/

/* We allow an optional "&" at the beginning of a convex predicate (sometimes useful) */
convex_predicate:
	ampersand_opt convex_predicate_fol { $2 }
;

convex_predicate_fol:
	| linear_constraint AMPERSAND convex_predicate { $1 :: $3 }
	| linear_constraint { [$1] }
;

linear_constraint:
	| linear_expression relop linear_expression { Linear_constraint ($1, $2, $3) }
	| CT_TRUE { True_constraint }
	| CT_FALSE { False_constraint }
;

relop:
	  OP_L { OP_L }
	| OP_LEQ { OP_LEQ }
	| OP_EQ { OP_EQ }
	| OP_NEQ { OP_NEQ }
	| OP_GEQ { OP_GEQ }
	| OP_G { OP_G }
;

/* Linear expression over variables and rationals */
linear_expression:
	| linear_term { Linear_term $1 }
	| linear_expression OP_PLUS linear_term { Linear_plus_expression ($1, $3) }
	| linear_expression OP_MINUS linear_term { Linear_minus_expression ($1, $3) } /* linear_term a la deuxieme place */
;

/* Linear term over variables and rationals (no recursion, no division) */
linear_term:
	rational { Constant $1 }
	| rational NAME { Variable ($1, $2) }
	| rational OP_MUL NAME { Variable ($1, $3) }
	| OP_MINUS NAME { Variable (NumConst.minus_one, $2) }
	| NAME { Variable (NumConst.one, $1) }
// 	| LPAREN linear_expression RPAREN { $2 }
	| LPAREN linear_term RPAREN { $2 }
;

/* Linear expression over rationals only */
rational_linear_expression:
	rational_linear_term { $1 }
	| rational_linear_expression OP_PLUS rational_linear_term { NumConst.add $1 $3 }
	| rational_linear_expression OP_MUL rational_linear_term { NumConst.mul $1 $3 }
	| rational_linear_expression OP_MINUS rational_linear_term { NumConst.sub $1 $3 } /* linear_term a la deuxieme place */
;

/* Linear term over rationals only */
rational_linear_term:
	rational { $1 }
	| OP_MINUS rational { NumConst.sub NumConst.zero $2 }
	| LPAREN rational_linear_term RPAREN { $2 }
;

rational:
	integer { $1 }
	| float { $1 }
	| integer OP_DIV pos_integer { (NumConst.div $1 $3) }
;

integer:
	pos_integer { $1 }
	| OP_MINUS pos_integer { NumConst.neg $2 }
;

pos_integer:
	INT { $1 }
;

float:
  pos_float { $1 }
	| OP_MINUS pos_float { NumConst.neg $2 }
;

pos_float:
  FLOAT {
		let fstr = $1 in
		let point = String.index fstr '.' in
		(* get integer part *)
		let f = if point = 0 then ref NumConst.zero else (
			let istr = String.sub fstr 0 point in
		  ref (NumConst.numconst_of_int (int_of_string istr))
		) in
		(* add decimal fraction part *)
		let numconst_of_char = function
			| '0' -> NumConst.zero
			| '1' -> NumConst.one
			| '2' -> NumConst.numconst_of_int 2
			| '3' -> NumConst.numconst_of_int 3
			| '4' -> NumConst.numconst_of_int 4
			| '5' -> NumConst.numconst_of_int 5
			| '6' -> NumConst.numconst_of_int 6
			| '7' -> NumConst.numconst_of_int 7
			| '8' -> NumConst.numconst_of_int 8
			| '9' -> NumConst.numconst_of_int 9
			| _ ->  raise (ParsingError (0,0)) in
		let ten = NumConst.numconst_of_int 10 in
		let dec = ref (NumConst.numconst_of_frac 1 10) in
		for i = point+1 to (String.length fstr) - 1 do
			let c = fstr.[i] in
			let d = numconst_of_char c in
			f := NumConst.add !f (NumConst.mul !dec d);
			dec := NumConst.div !dec ten
		done;
		!f
	}
;

/**********************************************/
/** BOOLEAN EXPRESSIONS */
/***********************************************/
boolean_expression:
	| CT_TRUE { True }
	| CT_FALSE { False }
	| OP_NEQ LPAREN boolean_expression RPAREN { Not $3 }
	| boolean_expression AMPERSAND boolean_expression { And ($1, $3) }
	| boolean_expression PIPE boolean_expression { Or ($1, $3) }
	| arithmetic_expression relop arithmetic_expression { Expression ($1, $2, $3) }

/***********************************************/
/** ANALYSIS COMMANDS */
/***********************************************/

commands:
	| init_declaration_opt init_definition property_definition projection_definition optimization_definition carto_definition rest_of_commands_opt { ($2, $3, $4, $5, $6) }
// 	| init_declaration_opt init_definition bad_definition { ($2, $3, ([] , (NumConst.zero,NumConst.zero) , (NumConst.zero,NumConst.zero))) }
;


// For backward-compatibility with HyTech only
init_declaration_opt:
	| init_declaration_useless { }
	| { }
;

// For backward-compatibility with HyTech only
init_declaration_useless:
	| CT_VAR regions COLON CT_REGION SEMICOLON { }
;

// For backward-compatibility with HyTech only
regions:
	| { }
	| region_names { }
;

// For backward-compatibility with HyTech only
region_names:
	| region_name COMMA region_names { }
	| region_name { }
;

// For backward-compatibility with HyTech only
region_name:
	| NAME { }
	| CT_INIT { }
	| CT_BAD { }
;

rest_of_commands_opt:
	/* print (reach forward from init endreach); */
/*	| CT_PRINT LPAREN CT_REACH CT_FORWARD CT_FROM region_name CT_ENDREACH RPAREN SEMICOLON { }
	| { }*/
	/* Allow anything from here! (to ensure compatibility with HyTech or other similar tools) */
	| CT_END rest_of_commands { }
	| { }

rest_of_commands:
	/* print (reach forward from init endreach); */
/*	| CT_PRINT LPAREN CT_REACH CT_FORWARD CT_FROM region_name CT_ENDREACH RPAREN SEMICOLON { }
	| { }*/
	/* Allow anything from here! (to ensure compatibility with HyTech or other similar tools) */
	| anything rest_of_commands { }
	| { }
;

anything:
	| LPAREN { }
	| region_name { }
	| RPAREN { }
	| SEMICOLON { }
;

init_definition:
	| CT_INIT OP_ASSIGN region_expression SEMICOLON { $3 }
;


// We allow here an optional "&" at the beginning
region_expression:
	| ampersand_opt region_expression_fol { $2 }
;

region_expression_fol:
	| init_state_predicate { [ $1 ] }
	| LPAREN region_expression_fol RPAREN { $2 }
	| region_expression_fol AMPERSAND region_expression_fol { $1 @ $3 }
;

// Used in the init definition
init_state_predicate:
	| loc_predicate { let a,b = $1 in (Loc_assignment (a,b)) }
	| linear_constraint { Linear_predicate $1 }
;

loc_predicate:
	| CT_LOC LSQBRA NAME RSQBRA OP_EQ NAME { ($3, $6) }
;

discrete_predicate:
	| NAME OP_L rational { Parsed_discrete_l($1, $3) }
	| NAME OP_LEQ rational { Parsed_discrete_leq($1, $3) }
	| NAME OP_EQ rational { Parsed_discrete_equal($1, $3) }
	| NAME OP_GEQ rational { Parsed_discrete_geq($1, $3) }
	| NAME OP_G rational { Parsed_discrete_g($1, $3) }
	// Two forms allowed for intervals: d in [a, b] or d in [a..b]
	| NAME CT_IN LSQBRA rational COMMA rational RSQBRA { Parsed_discrete_interval($1, $4, $6) }
	| NAME CT_IN LSQBRA rational DOUBLEDOT rational RSQBRA { Parsed_discrete_interval($1, $4, $6) }
;





property_definition:
// TODO: improve the bad definitions
	// NOTE: Old version
// 	| CT_BAD OP_ASSIGN loc_expression SEMICOLON { $3 }

	// Case: action
	// TODO: reintroduce
// 	| CT_BAD OP_ASSIGN CT_EXISTS_ACTION NAME SEMICOLON { [Exists_action $4] }

	// NOTE: only one allowed before version 2.6 and ICECCS paper
	// Case: location
	// | CT_BAD OP_ASSIGN CT_EXISTS_LOCATION loc_predicate SEMICOLON { let a,b = $4 in [(Exists_location (a , b))] }

	// Pattern
	| CT_PROPERTY OP_ASSIGN pattern semicolon_opt { Some $3 }

	// Case: no property
	|  { None }

;

projection_definition:
	| CT_PROJECTRESULT LPAREN name_nonempty_list RPAREN semicolon_opt { Some $3 }

	// Case: no projection
	|  { None }

;

optimization_definition:
	| CT_MINIMIZE LPAREN NAME RPAREN semicolon_opt { Parsed_minimize $3 }
	| CT_MAXIMIZE LPAREN NAME RPAREN semicolon_opt { Parsed_maximize $3 }

	// Case: no min/max
	|  { No_parsed_optimization }

;


// List of patterns
pattern:
	// Unreachability
	| CT_UNREACHABLE bad_global_predicates { Parsed_unreachable_locations ($2) }

	/* if a2 then a1 has happened before */
	| CT_IF NAME CT_THEN NAME CT_HAS CT_HAPPENED CT_BEFORE { Action_precedence_acyclic ($4, $2) }
	/* everytime a2 then a1 has happened before */
	| CT_EVERYTIME NAME CT_THEN NAME CT_HAS CT_HAPPENED CT_BEFORE { Action_precedence_cyclic ($4, $2) }
	/* everytime a2 then a1 has happened once before */
	| CT_EVERYTIME NAME CT_THEN NAME CT_HAS CT_HAPPENED CT_ONCE CT_BEFORE { Action_precedence_cyclicstrict ($4, $2) }

	// PATTERNS NOT IMPLEMENTED
// 	/* if a1 then eventually a2 */
// 	| CT_IF NAME CT_THEN CT_EVENTUALLY NAME { Eventual_response_acyclic ($2, $5) }
// 	/* everytime a1 then eventually a2 */
// 	| CT_EVERYTIME NAME CT_THEN CT_EVENTUALLY NAME { Eventual_response_cyclic ($2, $5) }
// 	/* everytime a1 then eventually a2 once before next */
// 	| CT_EVERYTIME NAME CT_THEN CT_EVENTUALLY NAME CT_ONCE CT_BEFORE CT_NEXT { Eventual_response_cyclicstrict ($2, $5) }

	/* a within d */
	| NAME CT_WITHIN linear_expression { Action_deadline ($1, $3) }

	/* if a2 then a1 happened within d before */
	| CT_IF NAME CT_THEN NAME CT_HAS CT_HAPPENED CT_WITHIN linear_expression CT_BEFORE { TB_Action_precedence_acyclic ($4, $2, $8) }
	/* everytime a2 then a1 happened within d before */
	| CT_EVERYTIME NAME CT_THEN NAME CT_HAS CT_HAPPENED CT_WITHIN linear_expression CT_BEFORE { TB_Action_precedence_cyclic ($4, $2, $8) }
	/* everytime a2 then a1 happened once within d before */
	| CT_EVERYTIME NAME CT_THEN NAME CT_HAS CT_HAPPENED CT_ONCE CT_WITHIN linear_expression CT_BEFORE { TB_Action_precedence_cyclicstrict ($4, $2, $9) }

	/* if a1 then eventually a2 within d */
	| CT_IF NAME CT_THEN CT_EVENTUALLY NAME CT_WITHIN linear_expression { TB_response_acyclic ($2, $5, $7) }
	/* everytime a1 then eventually a2 within d */
	| CT_EVERYTIME NAME CT_THEN CT_EVENTUALLY NAME CT_WITHIN linear_expression { TB_response_cyclic ($2, $5, $7) }
	/* everytime a1 then eventually a2 within d once before next */
	| CT_EVERYTIME NAME CT_THEN CT_EVENTUALLY NAME CT_WITHIN linear_expression CT_ONCE CT_BEFORE CT_NEXT { TB_response_cyclicstrict ($2, $5, $7) }

	/* sequence a1, ..., an */
	| CT_SEQUENCE name_nonempty_list { Sequence_acyclic ($2) }
	| CT_SEQUENCE LPAREN name_nonempty_list RPAREN { Sequence_acyclic ($3) } /* with parentheses */
	/* always sequence a1, ..., an */
	| CT_ALWAYS CT_SEQUENCE name_nonempty_list { Sequence_cyclic ($3) }
	| CT_ALWAYS CT_SEQUENCE LPAREN name_nonempty_list RPAREN { Sequence_cyclic ($4) } /* with parentheses */
;


// A single definition of one bad location or one bad discrete definition
bad_simple_predicate:
	| discrete_predicate { Parsed_unreachable_discrete($1) }
	| loc_predicate { Parsed_unreachable_loc($1) }
;

// A global definition of several bad locations and/or bad discrete definitions
bad_global_predicate:
	| bad_global_predicate AMPERSAND bad_global_predicate { List.rev_append $1 $3 }
	| LPAREN bad_global_predicate RPAREN { $2 }
	| bad_simple_predicate { [$1] }
;

bad_global_predicates:
	| bad_global_predicate CT_OR bad_global_predicates { $1 :: $3 }
	| bad_global_predicate { [$1] }
;


convex_predicate_with_nature:
	// TODO
// 	| convex_predicate LBRACE CT_GOOD RBRACE { $1, Good }
// 	| convex_predicate LBRACE CT_BAD RBRACE { $1, Bad }
// 	| convex_predicate LBRACE CT_UNKNOWN RBRACE { $1, Unknown }
// 	| convex_predicate LBRACE RBRACE { $1, Unknown }
	| convex_predicate { $1, Unknown }

carto_definition:
	| CT_CARTO OP_ASSIGN carto_definition_interval OP_MUL carto_definition_interval convex_predicate_with_nature carto_definition_foll SEMICOLON { $6 :: $7 , $3 , $5 }
// 	| CT_CARTO OP_ASSIGN convex_predicate_with_nature carto_definition_foll SEMICOLON { $3 :: $4 , (NumConst.zero,NumConst.zero) , (NumConst.zero,NumConst.zero) }
// 	| CT_CARTO OP_ASSIGN   SEMICOLON { [] , (NumConst.zero,NumConst.zero) , (NumConst.zero,NumConst.zero) }
	// WARNING: bad prog below
	|  { [] , (NumConst.zero,NumConst.zero) , (NumConst.zero,NumConst.zero) }
;

carto_definition_interval:
	| LPAREN pos_integer COMMA pos_integer RPAREN { ($2,$4) }
;

carto_definition_foll:
	| PIPE convex_predicate_with_nature carto_definition_foll { $2 :: $3 }
	| { [] }

//// NOTE: Old version
// loc_expression:
// 	| loc_predicate { [ $1 ] }
// 	| loc_predicate AMPERSAND loc_expression { $1 :: $3 }
// 	| loc_predicate loc_expression { $1 :: $2 }
// ;

comma_opt:
	| COMMA { }
	| { }
;

semicolon_opt:
	| SEMICOLON { }
	| { }
;

ampersand_opt:
	| AMPERSAND { }
	| { }
;<|MERGE_RESOLUTION|>--- conflicted
+++ resolved
@@ -7,15 +7,9 @@
  *
  * Module description: Parser for the input model
  *
- * File contributors : Étienne André, Jaime Arias
+ * File contributors : Étienne André, Jaime Arias, Laure Petrucci
  * Created           : 2009/09/07
-<<<<<<< HEAD
- * Last modified     : 2019/04/15
-=======
- * Last modified     : 2018/09/06
- * Modified by Laure Petrucci: 2019/03/08
- * Added accepting locations
->>>>>>> 7ffa3f45
+ * Last modified     : 2019/07/05
  *
  ************************************************************/
 
@@ -224,12 +218,15 @@
 
 location:
 	| loc_urgency_accepting_type location_name_and_costs COLON while_or_invariant_or_nothing convex_predicate stopwatches wait_opt transitions {
+		let urgency, accepting = $1 in
 		let name, cost = $2 in
 		{
 			(* Name *)
 			name = name;
-			(* Urgent or not? ; Accepting or not? *)
-			loc_type = $1;
+			(* Urgent or not? *)
+			urgency = urgency;
+			(* Accepting or not? *)
+			acceptance = accepting;
 			(* Cost *)
 			cost = cost;
 			(* Invariant *)
@@ -243,10 +240,11 @@
 ;
 
 loc_urgency_accepting_type:
-	| CT_LOC { Parsed_location_nonurgent_nonaccepting }
-	| CT_URGENT CT_LOC { Parsed_location_urgent_nonaccepting }
-	| CT_ACCEPTING CT_LOC { Parsed_location_nonurgent_accepting }
-	| CT_URGENT CT_ACCEPTING CT_LOC { Parsed_location_urgent_accepting }
+	| CT_LOC { Parsed_location_nonurgent, Parsed_location_nonaccepting }
+	| CT_URGENT CT_LOC { Parsed_location_urgent, Parsed_location_nonaccepting }
+	| CT_ACCEPTING CT_LOC { Parsed_location_nonurgent, Parsed_location_accepting }
+	| CT_URGENT CT_ACCEPTING CT_LOC { Parsed_location_urgent, Parsed_location_accepting }
+	| CT_ACCEPTING CT_URGENT CT_LOC { Parsed_location_urgent, Parsed_location_accepting }
 ;
 
 location_name_and_costs:
@@ -513,30 +511,30 @@
 ;
 
 
-// For backward-compatibility with HyTech only
+/* For backward-compatibility with HyTech only */
 init_declaration_opt:
 	| init_declaration_useless { }
 	| { }
 ;
 
-// For backward-compatibility with HyTech only
+/* For backward-compatibility with HyTech only */
 init_declaration_useless:
 	| CT_VAR regions COLON CT_REGION SEMICOLON { }
 ;
 
-// For backward-compatibility with HyTech only
+/* For backward-compatibility with HyTech only */
 regions:
 	| { }
 	| region_names { }
 ;
 
-// For backward-compatibility with HyTech only
+/* For backward-compatibility with HyTech only */
 region_names:
 	| region_name COMMA region_names { }
 	| region_name { }
 ;
 
-// For backward-compatibility with HyTech only
+/* For backward-compatibility with HyTech only */
 region_name:
 	| NAME { }
 	| CT_INIT { }
@@ -572,7 +570,7 @@
 ;
 
 
-// We allow here an optional "&" at the beginning
+/* We allow here an optional "&" at the beginning */
 region_expression:
 	| ampersand_opt region_expression_fol { $2 }
 ;
@@ -583,7 +581,7 @@
 	| region_expression_fol AMPERSAND region_expression_fol { $1 @ $3 }
 ;
 
-// Used in the init definition
+/* Used in the init definition */
 init_state_predicate:
 	| loc_predicate { let a,b = $1 in (Loc_assignment (a,b)) }
 	| linear_constraint { Linear_predicate $1 }
@@ -693,13 +691,13 @@
 ;
 
 
-// A single definition of one bad location or one bad discrete definition
+/* A single definition of one bad location or one bad discrete definition */
 bad_simple_predicate:
 	| discrete_predicate { Parsed_unreachable_discrete($1) }
 	| loc_predicate { Parsed_unreachable_loc($1) }
 ;
 
-// A global definition of several bad locations and/or bad discrete definitions
+/* A global definition of several bad locations and/or bad discrete definitions */
 bad_global_predicate:
 	| bad_global_predicate AMPERSAND bad_global_predicate { List.rev_append $1 $3 }
 	| LPAREN bad_global_predicate RPAREN { $2 }
