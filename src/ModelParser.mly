--- conflicted
+++ resolved
@@ -87,11 +87,7 @@
 	/*** NOTE: just to forbid their use in the input model and property ***/
 	CT_NOSYNCOBS CT_OBSERVER CT_OBSERVER_CLOCK CT_SPECIAL_RESET_CLOCK_NAME
     CT_BUILTIN_FUNC_RATIONAL_OF_INT CT_POW CT_SHIFT_LEFT CT_SHIFT_RIGHT CT_FILL_LEFT CT_FILL_RIGHT
-<<<<<<< HEAD
-    CT_LOG_AND CT_LOG_OR CT_LOG_XOR CT_LOG_NOT
-=======
     CT_LOG_AND CT_LOG_OR CT_LOG_XOR CT_LOG_NOT CT_ARRAY_CONCAT
->>>>>>> e087daab
 
 
 %token EOF
