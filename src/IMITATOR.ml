--- conflicted
+++ resolved
@@ -7,9 +7,9 @@
  *
  * Module description: Main file for IMITATOR
  *
- * File contributors : Ulrich Kühne, Étienne André
+ * File contributors : Ulrich Kühne, Étienne André, Laure Petrucci
  * Created           : 2009/09/07
- * Last modified     : 2019/05/30
+ * Last modified     : 2019/07/05
  *
  ************************************************************)
 
@@ -489,15 +489,10 @@
 	| State_space_exploration ->
 			(*** NOTE: this is static subclass coercition; see https://ocaml.org/learn/tutorials/objects.html ***)
 		let myalgo :> AlgoGeneric.algoGeneric = new AlgoPostStar.algoPostStar in myalgo
-<<<<<<< HEAD
-
-
-=======
-		
 	| NDFS_exploration ->
 		let myalgo :> AlgoGeneric.algoGeneric = new AlgoNDFS.algoNDFS in myalgo
-		
->>>>>>> 7ffa3f45
+
+	
 	(************************************************************)
 	(* EF-synthesis *)
 	(************************************************************)
