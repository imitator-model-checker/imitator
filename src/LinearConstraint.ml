--- conflicted
+++ resolved
@@ -10,11 +10,7 @@
  * 
  * File contributors : Étienne André, Dylan Marinho
  * Created           : 2010/03/04
-<<<<<<< HEAD
- * Last modified     : 2021/07/09
-=======
  * Last modified     : 2021/08/16
->>>>>>> 9746239d
  *
  ************************************************************)
 
@@ -1157,11 +1153,7 @@
 (* to the corresponding PPL data structure, it is normalized such *)
 (* that the only non-rational coefficient is outside the term:    *)
 (* p/q * ( ax + by + c ) *)
-<<<<<<< HEAD
-let normalize_linear_term (lt : internal_linear_term) : (Ppl.linear_expression * NumConst.t) =
-=======
-let normalize_linear_term (lt : linear_term) : (Ppl.linear_expression * coef) =
->>>>>>> 9746239d
+let normalize_linear_term (lt : internal_linear_term) : (Ppl.linear_expression * coef) =
 	(* Increment discrete counter *)
 	ppl_tcounter_normalize_linear_term#increment;
 	
@@ -1508,11 +1500,7 @@
 
 
 (*------------------------------------------------------------*)
-<<<<<<< HEAD
-(** Convert a linear inequality into a clock guard (i.e. a triple clock, operator, parametric linear term); raises Not_a_clock_guard_* if the linear_inequality is not a proper clock guard x ~ plterm *)
-=======
 (** Convert a linear inequality into a clock guard (i.e. a triple clock, operator, parametric linear term); raises Not_a_clock_guard if the linear_inequality is not a proper clock guard x ~ plterm. If the clock has a coefficient `c`, then `plterm / c` is returned as the parametric linear term *)
->>>>>>> 9746239d
 (*------------------------------------------------------------*)
 let clock_guard_of_linear_inequality linear_inequality =
 
@@ -1554,29 +1542,6 @@
 			if !clock_index_option <> None then(
 				raise Not_a_clock_guard_multiple_clocks_found;
 			);
-<<<<<<< HEAD
-			(* If the coefficient is not 1 or -1, raise an exception *)
-			if NumConst.neq coeff NumConst.one && NumConst.neq coeff NumConst.minus_one then(
-				raise Not_a_clock_guard_non_1_coefficient;
-			);
-			(* Otherwise, update the variables *)
-			clock_index_option := Some (clock_index);
-			if NumConst.equal coeff NumConst.one then(
-				positive_clock_option := Some true;
-			)else if NumConst.equal coeff NumConst.minus_one then(
-				positive_clock_option := Some false;
-			)else(
-			(* Safety guard *)
-				raise (InternalError("The clock coefficient must be either 1 or -1 at that point"))
-			);
-	done;
-	
-	(* Retrieve the (necessarily unique) clock index *)
-	let clock_index =
-	match !clock_index_option with
-		| None -> raise Not_a_clock_guard_no_clock_found;
-		| Some index -> index
-=======
 			
 			(* Store the clock index *)
 			clock_index_option := Some clock_index;
@@ -1592,8 +1557,7 @@
 	let (clock_index, clock_coefficient) : (variable * coef) =
 	match !clock_index_option, !clock_coef_option with
 		| Some index, Some coef -> index, coef
-		| _ -> raise Not_a_clock_guard;
->>>>>>> 9746239d
+		| _ -> raise Not_a_clock_guard_no_clock_found;
 	in
 
 
@@ -1639,22 +1603,9 @@
 	(* Reconstruct the parametric linear term *)
 	let parametric_linear_term = make_linear_term !members (NumConst.div coefficient clock_coefficient) in
 	
-<<<<<<< HEAD
-	(* Negate it if needed: if the clock is NEGATIVE, it will be naturally moved to the other side, hence no need to change the sign of the plterm *)
-	
-	(*check this small code again*)
-	
-	let parametric_linear_term = if !positive_clock_option = Some true
-		then IR_Minus ((make_linear_term [] NumConst.zero) , parametric_linear_term)
-		else parametric_linear_term 
-	in
-	
-	
-	(* Retrieve the operator *)
-=======
 	(* Retrieve the operator, and swap if the clock coefficient is negative *)
 	let positive_clock_coefficient = NumConst.ge clock_coefficient NumConst.zero in
->>>>>>> 9746239d
+
 	let operator =
 	match linear_inequality with
 		| Less_Than _ -> if positive_clock_coefficient then Op_l else Op_g
@@ -2127,7 +2078,7 @@
 
 (*------------------------------------------------------------*)
 (** Return the parametric linear term which is the upper bound of the clock x in a px_linear_constraint; return None if no upper bound *)
-(*** NOTE: we asssume that all inequalities are of the form x \sim plt, and that a single inequality constrains x as an upper bound. Raises Not_a_clock_guard_* otherwise ***)
+(*** NOTE: we asssume that all inequalities are of the form x \sim plt, and that a single inequality constrains x as an upper bound. Raises `Not_a_clock_guard` otherwise ***)
 (*------------------------------------------------------------*)
 exception Found_upper_bound of p_linear_term
 let clock_upper_bound_in clock_index px_linear_constraint =
