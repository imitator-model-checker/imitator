--- conflicted
+++ resolved
@@ -5,16 +5,12 @@
  * Laboratoire Spécification et Vérification (ENS Cachan & CNRS, France)
  * Université Paris 13, LIPN, CNRS, France
  * Université de Lorraine, CNRS, Inria, LORIA, Nancy, France
- * 
+ *
  * Module description: Common definitions for linear terms and constraints (interface to PPL)
  * 
  * File contributors : Étienne André, Dylan Marinho
  * Created           : 2010/03/04
-<<<<<<< HEAD
- * Last modified     : 2022/02/23
-=======
  * Last modified     : 2021/09/16
->>>>>>> 9a97acfd
  *
  ************************************************************)
 
@@ -875,7 +871,7 @@
 		| IR_Var v -> (
 			  try valuation_function v 
 			  with _ -> raise(InternalError ("No value was found for variable " ^ (string_of_int v) ^ ", while trying to evaluate a linear term; this variable was probably not defined.")))
-		| IR_Plus (lterm, rterm) -> ( 
+		| IR_Plus (lterm, rterm) -> (
 				let lval = evaluate_linear_term_gen_rec rterm in
 				let rval = evaluate_linear_term_gen_rec lterm in
 				NumConst.add lval rval)
@@ -883,7 +879,7 @@
 				let lval = evaluate_linear_term_gen_rec rterm in
 				let rval = evaluate_linear_term_gen_rec lterm in
 				NumConst.sub lval rval)
-		| IR_Times (fac, rterm) -> ( 
+		| IR_Times (fac, rterm) -> (
 				let rval = evaluate_linear_term_gen_rec rterm in
 				NumConst.mul fac rval)
 	in evaluate_linear_term_gen_rec linear_term
@@ -911,7 +907,7 @@
 let get_variable_coefficient_in_internal_linear_term (variable : variable) (linear_term : internal_linear_term) =
 	(* Call dedicated function, and do NOT keep the constant coefficient *)
 	evaluate_linear_term_gen false (fun variable_index -> if variable_index = variable then NumConst.one else NumConst.zero) linear_term
-	
+
 let p_get_variable_coefficient_in_internal_linear_term = get_variable_coefficient_in_internal_linear_term
 
 
@@ -1069,13 +1065,13 @@
 
 let op_term_of_pxd_linear_term (linear_term : internal_linear_term) =
 	match linear_term with
-		| IR_Coef z -> "" 
-		| IR_Var v ->  "" 
+		| IR_Coef z -> ""
+		| IR_Var v ->  ""
 		| IR_Plus (t,u) -> "+"
 		| IR_Minus (t,u) -> "-"
 		| IR_Times (t,u) -> "*"
 
-let rec left_term_of_pxd_linear_term (names : (variable -> string)) (linear_term : internal_linear_term) = 
+let rec left_term_of_pxd_linear_term (names : (variable -> string)) (linear_term : internal_linear_term) =
 	match linear_term with
 	(*  * linear_term to hack return type *)
 		| IR_Coef z -> "Coefficient", jani_string_of_coef z, linear_term
@@ -1102,7 +1098,7 @@
 				
 		| IR_Times (z, rterm) -> "Unary", (jani_string_of_coef z), linear_term
 
-let rec right_term_of_pxd_linear_term (names : (variable -> string)) (linear_term : internal_linear_term) = 
+let rec right_term_of_pxd_linear_term (names : (variable -> string)) (linear_term : internal_linear_term) =
 	match linear_term with
 	(*  * linear_term to hack return type *)
 		| IR_Coef z -> "Coefficient", jani_string_of_coef z, linear_term
@@ -2413,7 +2409,7 @@
 
 
 (** Eliminate (using existential quantification) the discrete variables and the parameters in a pxd_linear constraint, and remove the corresponding dimensions *)
-let pxd_hide_discrete_and_collapse (pxd_linear_constraint : pxd_linear_constraint) : px_linear_constraint = 
+let pxd_hide_discrete_and_collapse (pxd_linear_constraint : pxd_linear_constraint) : px_linear_constraint =
 	let variables_to_hide : variable list = discretes () in
 	
 	(* Print some information *)
@@ -2431,9 +2427,9 @@
 	result
 
 (** Eliminate (using existential quantification) the discrete variables and the parameters in a pxd_linear constraint, and remove the corresponding dimensions *)
-let pxd_hide_discrete_and_parameters_and_collapse (pxd_linear_constraint : pxd_linear_constraint) : x_linear_constraint = 
+let pxd_hide_discrete_and_parameters_and_collapse (pxd_linear_constraint : pxd_linear_constraint) : x_linear_constraint =
 	let variables_to_hide : variable list = List.rev_append (discretes ()) (parameters ()) in
-	
+
 	(* Print some information *)
 	if verbose_mode_greater Verbose_total then
 		print_message Verbose_total (
@@ -4768,7 +4764,7 @@
 														b := (isMinus lterm || isMinus rterm);
 														()
 														)
-								| IR_Minus (lterm, rterm) -> 	( 
+								| IR_Minus (lterm, rterm) -> 	(
 														b := true; 
 														() 
 														)
