--- conflicted
+++ resolved
@@ -46,12 +46,8 @@
 
 let all_uppaal_strings : customized_string = {
     arithmetic_string = default_arithmetic_string;
-<<<<<<< HEAD
-    boolean_string = uppaal_strings;
-=======
     boolean_string = uppaal_boolean_strings;
     array_string = uppaal_array_strings;
->>>>>>> e087daab
     binary_word_representation = Int;
 }
 
@@ -74,10 +70,7 @@
     | DiscreteValue.Var_type_discrete_number x -> string_of_var_type_discrete_number x
     | DiscreteValue.Var_type_discrete_bool -> "bool"
     | DiscreteValue.Var_type_discrete_binary_word _ -> "int"
-<<<<<<< HEAD
-=======
     | DiscreteValue.Var_type_discrete_array (discrete_type, length) -> string_of_var_type_discrete discrete_type
->>>>>>> e087daab
 
 (* Customized string of var_type *)
 let string_of_var_type = function
@@ -191,22 +184,6 @@
 				let discrete_name = model.variable_names discrete_index in
                 let discrete_type = model.type_of_variables discrete_index in
 				(* Get the initial value *)
-<<<<<<< HEAD
-				let inital_global_location  = model.initial_location in
-				let initial_value = Location.get_discrete_value inital_global_location discrete_index in
-
-				let str_type = string_of_var_type discrete_type in
-
-				let str_initial_value =
-				    match discrete_type with
-				    | DiscreteValue.Var_type_discrete (DiscreteValue.Var_type_discrete_binary_word _) ->
-				        let binary_word = DiscreteValue.binary_word_value initial_value in
-				        let binary_word_int_value = BinaryWord.to_int binary_word in
-				        string_of_int binary_word_int_value
-
-				    | _ -> DiscreteValue.customized_string_of_value uppaal_strings initial_value
-                in
-=======
 				let initial_global_location  = model.initial_location in
 				let initial_value = Location.get_discrete_value initial_global_location discrete_index in
 
@@ -214,10 +191,9 @@
                 let str_type = string_of_var_type discrete_type in
                 (* case of arrays: format name with length of array *)
                 let format_discrete_name = string_of_discrete_name_from_var_type discrete_name discrete_type in
->>>>>>> e087daab
 
 				(* Assign *)
-				"\n" ^ str_type ^ " " ^ discrete_name ^ " = " ^ str_initial_value ^ ";"
+				"\n" ^ str_type ^ " " ^ format_discrete_name ^ " = " ^ str_initial_value ^ ";"
 			) model.discrete
 			)
 		)
