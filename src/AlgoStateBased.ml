--- conflicted
+++ resolved
@@ -10,7 +10,7 @@
  *
  * File contributors : Étienne André, Jaime Arias, Nguyễn Hoàng Gia
  * Created           : 2015/12/02
- * Last modified     : 2019/07/03
+ * Last modified     : 2019/07/05
  *
  ************************************************************)
 
@@ -1961,9 +1961,6 @@
 					transition_index
 				) involved_automata_indices) in
 
-				
-				
-<<<<<<< HEAD
 				begin
 				(* Compute the successor constraint from the current state via this combined_transition *)
 				match post_from_one_state_via_one_transition source_location (recompute_source_constraint ()) discrete_constr combined_transition with
@@ -1975,93 +1972,6 @@
 					(* Increment a counter: this state IS generated (although maybe it will be discarded because equal / merged / algorithmic discarding …) *)
 					StateSpace.increment_nb_gen_states state_space;
 
-=======
-				(* Else: the discrete part is satisfied *)
-				)else(
-					(* Compute the new constraint for the current transition *)
-					let new_constraint = compute_new_constraint source_constraint discrete_constr original_location location continuous_guards clock_updates in
-					
-					begin
-					(* Check the satisfiability *)
-					match new_constraint with
-						| None -> 
-							(* Statistics *)
-							counter_nb_unsatisfiable#increment;
-							
-							(* Print some information *)
-							print_message Verbose_high ("\nThis constraint is not satisfiable ('None').");
-							
-						| Some (final_constraint : LinearConstraint.px_linear_constraint) -> (
-							if not (LinearConstraint.px_is_satisfiable final_constraint) then(
-								(* Statistics *)
-								counter_nb_unsatisfiable#increment;
-								
-								(* Print some information *)
-								print_message Verbose_high ("\nThis constraint is not satisfiable ('Some unsatisfiable').");
-							) else (
-							
-							(* Increment a counter: this state IS generated (although maybe it will be discarded because equal / merged / algorithmic discarding …) *)
-							StateSpace.increment_nb_gen_states state_space;
-					
-							(************************************************************)
-							(* EXPERIMENTAL BRANCHING: MERGE BEFORE OR AFTER? *)
-							(************************************************************)
-							(* EXPERIMENTAL BRANCHING: CASE MERGE AFTER (this new version may be better?) *)
-							(*** NOTE: why not in mode state space??? ***)
-							if options#imitator_mode <> State_space_exploration &&
-								options#imitator_mode <> NDFS_exploration && options#merge_before then(
-							
-								(* Only add to the local list of new states *)
-								new_action_and_state_list := ([action_index], location, final_constraint) :: !new_action_and_state_list;
-							
-							(* EXPERIMENTAL BRANCHING: END CASE MERGE AFTER *)
-							)else(
-							
-							(* EXPERIMENTAL BRANCHING: CASE MERGE BEFORE (classical version) *)
-								(* Print some information *)
-								if verbose_mode_greater Verbose_total then(
-									(* Build the state *)
-									let new_state = location, final_constraint in
-									self#print_algo_message Verbose_total ("Consider the state \n" ^ (ModelPrinter.string_of_state model new_state));
-								);
-
-								let added = self#add_a_new_state source_state_index new_states_indexes action_index location final_constraint in
-								
-								(* Update *)
-								has_successors := !has_successors || added;
-								
-							); (* EXPERIMENTAL BRANCHING: END CASE MERGE BEFORE (classical version) *)
-							
-						); (* end if satisfiable *)
-					); (* end if Some constraint *)
-					end; (* end match constraint *)
-					
-				); (* end discrete part of the guard is satisfied *)
-			
-				(* Update the next combination *)
-				more_combinations := next_combination current_indexes max_indexes;
-				
-			done; (* while more new states *)
-		) list_of_possible_actions;
-		
-		(************************************************************)
-		(* EXPERIMENTAL BRANCHING: MERGE BEFORE OR AFTER? *)
-		(************************************************************)
-		(* EXPERIMENTAL BRANCHING: CASE MERGE AFTER (this new version may be better?) *)
-		(*** NOTE: why not in mode state space ??? ***)
-		(*** NOTE/WARNING: this is the ONLY place where the StatesMerging module is called :/ Otherwise, the function used is the one in StateSpace ***)
-		if options#imitator_mode <> State_space_exploration &&
-			options#imitator_mode <> NDFS_exploration && options#merge_before then(
-		
-			(* Merge *)
-			StatesMerging.merge new_action_and_state_list;
-			
-			(* Add the remaining states *)
-			List.iter (fun (action_index_list, location, final_constraint) ->
-				(* Iterate on all actions *)
-				(*** WARNING: not very beautiful !! ***)
-				List.iter (fun action_index ->
->>>>>>> 7ffa3f45
 					(* Print some information *)
 					if verbose_mode_greater Verbose_total then(
 						self#print_algo_message Verbose_total ("Consider the state \n" ^ (ModelPrinter.string_of_state model new_state));
@@ -2292,10 +2202,6 @@
 			else StateSpace.Equality_check
 
 
-<<<<<<< HEAD
-
-=======
->>>>>>> 7ffa3f45
 	(*-*-*-*-*-*-*-*-*-*-*-*-*-*-*-*-*-*-*-*-*-*-*-*-*-*-*-*-*-*-*)
 	(* Main method to run the queue-based BFS algorithm  *)
 	(*-*-*-*-*-*-*-*-*-*-*-*-*-*-*-*-*-*-*-*-*-*-*-*-*-*-*-*-*-*-*)
