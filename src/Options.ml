--- conflicted
+++ resolved
@@ -9,7 +9,7 @@
  * 
  * File contributors : Ulrich Kühne, Étienne André
  * Created           : 2010
- * Last modified     : 2017/03/21
+ * Last modified     : 2017/03/24
  *
  ************************************************************)
 
@@ -586,7 +586,6 @@
 				
 				("-mode", String set_mode, " Mode for " ^ Constants.program_name ^ ".
         Use 'statespace' for the generation of the entire parametric state space (no pi0 needed).
-<<<<<<< HEAD
         Use 'EF' for a parametric non-reachability analysis (no pi0 needed). [AHV93,JLR15]
         Use 'PDFC' for parametric non-deadlock checking (no pi0 needed). [Andre16]
         Use 'LoopSynth' for cycle-synthesis (without non-Zeno assumption). [ANPS17]
@@ -594,19 +593,10 @@
         Use 'NZCUBtrans' for cycle-synthesis (with non-Zeno assumption, using a transformation into a CUB-PTA). [EXPERIMENTAL] [ANPS17]
         Use 'inversemethod' for the inverse method with convex, and therefore potentially incomplete, result. [ACEF09]
         Use 'IMcomplete' for the inverse method with complete, possibly non-convex result. [AM15]
+        Use 'PRP' for parametric reachability preservation. [ALNS15]
+        Use 'PRPC' for parametric reachability preservation cartography. [ALNS15]
         For the behavioral cartography algorithm, use 'cover' to cover all the points within V0, 'border' to find the border between a small-valued good and a large-valued bad zone (experimental), or 'randomXX' where XX is a number to iterate random calls to IM (e.g., random5 or random10000). [AF10]
         Default: 'inversemethod'.");
-=======
-        Use 'EF' for a parametric non-reachability analysis (no pi0 needed).
-        Use 'PDFC' for parametric non-deadlock checking (no pi0 needed).
-        Use 'LoopSynth' for cycle-synthesis (without non-Zeno assumption).
-        Use 'NZCUBcheck' for cycle-synthesis (with non-Zeno assumption, using a CUB-detection). [EXPERIMENTAL]
-        Use 'NZCUBtrans' for cycle-synthesis (with non-Zeno assumption, using a transformation into a CUB-PTA). [EXPERIMENTAL]
-        Use 'inversemethod' for the inverse method.
-        Use 'PRP' for parametric reachability preservation.
-        Use 'PRPC' for parametric reachability preservation cartography.
-        For the behavioral cartography algorithm, use 'cover' to cover all the points within V0, 'border' to find the border between a small-valued good and a large-valued bad zone (experimental), or 'randomXX' where XX is a number to iterate random calls to IM (e.g., random5 or random10000). Default: 'inversemethod'.");
->>>>>>> aa3dd875
 				(*** NOTE: hidden option! 'shuffle' to cover all the points within v0 after shuffling the array. (Reason for hiding: only useful in the distributed cartography) ***)
 				(*** NOTE: hidden option! or 'randomseqXX' where XX is a number to iterate random calls to IM followed by a sequential check (e.g., randomseq5 or randomseq10000) (Reason for hiding: only useful in the distributed cartography) ***)
 				
