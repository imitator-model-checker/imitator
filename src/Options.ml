--- conflicted
+++ resolved
@@ -10,7 +10,7 @@
  *
  * File contributors : Ulrich Kühne, Étienne André, Laure Petrucci
  * Created           : 2010
- * Last modified     : 2020/09/02
+ * Last modified     : 2020/09/03
  *
  ************************************************************)
 
@@ -698,12 +698,8 @@
 				("-mode", String set_mode, " Mode for " ^ Constants.program_name ^ ".
         Use `checksyntax` for a simple syntax check and no analysis.
 
-<<<<<<< HEAD
-        Use `statespace` for the generation of the entire parametric state space.");
-=======
         Use `statespace` for the generation of the entire parametric state space."
-				);
->>>>>>> f2593cd3
+        );
 
 				(*** NOTE: hidden option! 'shuffle' to cover all the points within v0 after shuffling the array. (Reason for hiding: only useful in the distributed cartography) ***)
 				(*** NOTE: hidden option! or 'randomseqXX' where XX is a number to iterate random calls to IM followed by a sequential check (e.g., randomseq5 or randomseq10000) (Reason for hiding: only useful in the distributed cartography) ***)
