--- conflicted
+++ resolved
@@ -231,13 +231,10 @@
 (* pow of int of x by e *)
 val pow_int : int -> int -> int
 
-<<<<<<< HEAD
-=======
 val modulo : Int32.t -> Int32.t -> Int32.t
 
 (* Render a beautiful and cute json from an ugly horrible json *)
 val prettify_json : string -> string
 
->>>>>>> e087daab
 (* equivalent to List.filter_map of OCaml 4.08, but reverse the list *)
 val rev_filter_map : ('a -> 'b option) -> 'a list -> 'b list