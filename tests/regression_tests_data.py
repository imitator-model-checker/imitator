--- conflicted
+++ resolved
@@ -14246,24 +14246,6 @@
 	#------------------------------------------------------------
 	,
 
-<<<<<<< HEAD
-	##------------------------------------------------------------
-	#{
-		### Test version             : 1
-		### Test since               : 2021/03/10
-		### Last modified            : 2021/03/10
-		### Test disabled            : 2021/06/01
-		### Test for IMITATOR version: > 3.0
-		### Author 					: lbinria
-		#'purpose'    : 'Test init state printing - old state zone (printing)',
-		#'input_files': ['init_state/old-init-state-printing.imi'],
-		#'options'    : '-imi2IMI',
-		#'expectations' : [
-			#{'file': 'old-init-state-printing-regenerated.imi' , 'content' : """
-#var 
-	#i, j
-		#: discrete;
-=======
 	#------------------------------------------------------------
 	# BEGIN : Test new init state section
 	#------------------------------------------------------------
@@ -14273,6 +14255,7 @@
 		## Test version             : 1
 		## Test since               : 2021/03/10
 		## Last modified            : 2021/03/10
+		## Test disabled            : 2021/06/01
 		## Test for IMITATOR version: > 3.0
 		## Author 					: lbinria
 		'author': 'lbinria',
@@ -14285,89 +14268,84 @@
 var 
 	i, j
 		: discrete;
->>>>>>> 8eac991a
-
-
-#(************************************************************)
- #automaton pta
-#(************************************************************)
- #synclabs: ;
+
+
+(************************************************************)
+ automaton pta
+(************************************************************)
+ synclabs: ;
  
-#loc l1: invariant True 
-	#when  i = 0
-#& j = 0 do {}  (* sync nosync_1*)  goto lend;
+loc l1: invariant True 
+	when  i = 0
+& j = 0 do {}  (* sync nosync_1*)  goto lend;
  
-#accepting loc lend: invariant True 
- #end (* pta *)
-#(************************************************************)
-
-
-#(************************************************************)
- #automaton pta2
-#(************************************************************)
- #synclabs: ;
+accepting loc lend: invariant True 
+ end (* pta *)
+(************************************************************)
+
+
+(************************************************************)
+ automaton pta2
+(************************************************************)
+ synclabs: ;
  
-#loc l2: invariant True 
-	#when  i = 0
-#& j = 0 do {}  (* sync nosync_2*)  goto lend2;
+loc l2: invariant True 
+	when  i = 0
+& j = 0 do {}  (* sync nosync_2*)  goto lend2;
  
-#accepting loc lend2: invariant True 
- #end (* pta2 *)
-#(************************************************************)
-
-
-#(************************************************************)
-#(* Initial state *)
-#(************************************************************)
-
-#init := True
-	#(*------------------------------------------------------------*)
-	#(* Initial location *)
-	#(*------------------------------------------------------------*)
-	#& loc[pta] = l1
-	#& loc[pta2] = l2
-
-	#(*------------------------------------------------------------*)
-	#(* Initial discrete assignments *)
-	#(*------------------------------------------------------------*)
-	#& i = 1
-	#& j = 2
-
-	#(*------------------------------------------------------------*)
-	#(* Initial constraint *)
-	#(*------------------------------------------------------------*)
-	 #& True
-
-#;
-
-
-#(************************************************************)
-#(* The end *)
-#(************************************************************)
-#end
-		#"""
-			 #} # end result file
-			#,
-		#] # end expectations
-	#} # end test case
-	##------------------------------------------------------------
-
-	#,
+accepting loc lend2: invariant True 
+ end (* pta2 *)
+(************************************************************)
+
+
+(************************************************************)
+(* Initial state *)
+(************************************************************)
+
+init := True
+	(*------------------------------------------------------------*)
+	(* Initial location *)
+	(*------------------------------------------------------------*)
+	& loc[pta] = l1
+	& loc[pta2] = l2
+
+	(*------------------------------------------------------------*)
+	(* Initial discrete assignments *)
+	(*------------------------------------------------------------*)
+	& i = 1
+	& j = 2
+
+	(*------------------------------------------------------------*)
+	(* Initial constraint *)
+	(*------------------------------------------------------------*)
+	 & True
+
+;
+
+
+(************************************************************)
+(* The end *)
+(************************************************************)
+end
+		"""
+			 } # end result file
+			,
+		] # end expectations
+	} # end test case
+	#------------------------------------------------------------
+
+	,
 
 	#------------------------------------------------------------
 	{
 		## Test version             : 1
 		## Test since               : 2021/03/10
-		## Last modified            : 2021/06/01
+		## Last modified            : 2021/03/10
 		## Test for IMITATOR version: > 3.0
 		## Author 					: lbinria
-<<<<<<< HEAD
-		'purpose'    : 'Test imi2IMI for initial state v3.1 (printing)',
-=======
 		'author': 'lbinria',
 		'purpose'    : 'Test init state printing - new init state (printing)',
 		'tags' : 'semantic, printing, init',
->>>>>>> 8eac991a
 		'input_files': ['init_state/new-init-state-printing.imi'],
 		'options'    : '-imi2IMI',
 		'expectations' : [
