--- conflicted
+++ resolved
@@ -1670,15 +1670,6 @@
 %-%-%-%-%-%-%-%-%-%-%-%-%-%-%-%-%-%-%-%-%-%-%-%-%-%-%-%-%-%-%
 
 \begin{itemize}
-<<<<<<< HEAD
-	\item Modification of a clock or a parameter value is forbidden.
-	\item Modification of a function parameter value is forbidden.
-	\item Modification of a local variable value is forbidden.
-	\item As soon as you modify a global variable, function is marked as "side-effect function" and can only be used in updates.
-	\item Shadowing a global variable with a local one is available (local variable with the same name as a global variable).
-	\item Shadowing a local variable with a second one is available (local variable with the same name as a previously declared local variable).
-	\item Calls of another functions are available.
-=======
 	\item Modification of a clock or a parameter value is forbidden;
 	\item Modification of a function parameter value is forbidden;
 	\item Modification of a local variable value is forbidden;
@@ -1686,7 +1677,6 @@
 	\item Shadowing a global variable with a local one is available (local variable with the same name as a global variable);
 	\item Shadowing a local variable with a second one is available (local variable with the same name as a previously declared local variable);
 	\item Calls of another functions are available;
->>>>>>> 874372b0
 	\item Recursive calls are forbidden.
 \end{itemize}
 
